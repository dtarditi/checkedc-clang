--- conflicted
+++ resolved
@@ -1147,10 +1147,6 @@
     }
 
   public:
-<<<<<<< HEAD
-    CheckBoundsDeclarations(Sema &S) : S(S),
-      DumpBounds(S.getLangOpts().DumpInferredBounds) {}
-=======
     CheckBoundsDeclarations(Sema &S, FunctionDecl *FD, Stmt *Body) : S(S),
       DumpBounds(S.getLangOpts().DumpInferredBounds), FunctionBody(Body) {
 
@@ -1167,7 +1163,6 @@
     CheckBoundsDeclarations(Sema &S) :
       CheckBoundsDeclarations(S, nullptr, nullptr) {
     }
->>>>>>> 2fc5e06f
 
     bool VisitBinaryOperator(BinaryOperator *E) {
       Expr *LHS = E->getLHS();
