--- conflicted
+++ resolved
@@ -71,7 +71,6 @@
 }
 
 Sema::Sema(Preprocessor &pp, ASTContext &ctxt, ASTConsumer &consumer,
-<<<<<<< HEAD
            TranslationUnitKind TUKind, CodeCompleteConsumer *CodeCompleter)
     : ExternalSource(nullptr), isMultiplexExternalSource(false),
       FPFeatures(pp.getLangOpts()), LangOpts(pp.getLangOpts()), PP(pp),
@@ -85,7 +84,8 @@
       DataSegStack(nullptr), BSSSegStack(nullptr), ConstSegStack(nullptr),
       CodeSegStack(nullptr), CurInitSeg(nullptr), VisContext(nullptr),
       PragmaAttributeCurrentTargetDecl(nullptr),
-      IsBuildingRecoveryCallExpr(false), Cleanup{}, LateTemplateParser(nullptr),
+      IsBuildingRecoveryCallExpr(false), Cleanup{}, IsMemberBoundsExpr(false), 
+      LateTemplateParser(nullptr),
       LateTemplateParserCleanup(nullptr), OpaqueParser(nullptr), IdResolver(pp),
       StdExperimentalNamespaceCache(nullptr), StdInitializerList(nullptr),
       CXXTypeInfoDecl(nullptr), MSVCGuidDecl(nullptr), NSNumberDecl(nullptr),
@@ -101,45 +101,6 @@
       TyposCorrected(0), AnalysisWarnings(*this),
       ThreadSafetyDeclCache(nullptr), VarDataSharingAttributesStack(nullptr),
       CurScope(nullptr), Ident_super(nullptr), Ident___float128(nullptr) {
-=======
-           TranslationUnitKind TUKind,
-           CodeCompleteConsumer *CodeCompleter)
-  : ExternalSource(nullptr),
-    isMultiplexExternalSource(false), FPFeatures(pp.getLangOpts()),
-    LangOpts(pp.getLangOpts()), PP(pp), Context(ctxt), Consumer(consumer),
-    Diags(PP.getDiagnostics()), SourceMgr(PP.getSourceManager()),
-    CollectStats(false), CodeCompleter(CodeCompleter),
-    CurContext(nullptr), OriginalLexicalContext(nullptr),
-    MSStructPragmaOn(false),
-    MSPointerToMemberRepresentationMethod(
-        LangOpts.getMSPointerToMemberRepresentationMethod()),
-    VtorDispStack(MSVtorDispAttr::Mode(LangOpts.VtorDispMode)),
-    PackStack(0), DataSegStack(nullptr), BSSSegStack(nullptr),
-    ConstSegStack(nullptr), CodeSegStack(nullptr), CurInitSeg(nullptr),
-    VisContext(nullptr),
-    IsBuildingRecoveryCallExpr(false),
-    Cleanup{}, IsMemberBoundsExpr(false), LateTemplateParser(nullptr),
-    LateTemplateParserCleanup(nullptr),
-    OpaqueParser(nullptr), IdResolver(pp), StdInitializerList(nullptr),
-    CXXTypeInfoDecl(nullptr), MSVCGuidDecl(nullptr),
-    NSNumberDecl(nullptr), NSValueDecl(nullptr),
-    NSStringDecl(nullptr), StringWithUTF8StringMethod(nullptr),
-    ValueWithBytesObjCTypeMethod(nullptr),
-    NSArrayDecl(nullptr), ArrayWithObjectsMethod(nullptr),
-    NSDictionaryDecl(nullptr), DictionaryWithObjectsMethod(nullptr),
-    MSAsmLabelNameCounter(0),
-    GlobalNewDeleteDeclared(false),
-    TUKind(TUKind),
-    NumSFINAEErrors(0),
-    CachedFakeTopLevelModule(nullptr),
-    AccessCheckingSFINAE(false), InNonInstantiationSFINAEContext(false),
-    NonInstantiationEntries(0), ArgumentPackSubstitutionIndex(-1),
-    CurrentInstantiationScope(nullptr), DisableTypoCorrection(false),
-    TyposCorrected(0), AnalysisWarnings(*this), ThreadSafetyDeclCache(nullptr),
-    VarDataSharingAttributesStack(nullptr), CurScope(nullptr),
-    Ident_super(nullptr), Ident___float128(nullptr)
-{
->>>>>>> e0e0304f
   TUScope = nullptr;
 
   LoadedExternalKnownNamespaces = false;
